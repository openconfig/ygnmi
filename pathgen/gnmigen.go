// Copyright 2022 Google Inc.
//
// Licensed under the Apache License, Version 2.0 (the "License");
// you may not use this file except in compliance with the License.
// You may obtain a copy of the License at
//
//      http://www.apache.org/licenses/LICENSE-2.0
//
// Unless required by applicable law or agreed to in writing, software
// distributed under the License is distributed on an "AS IS" BASIS,
// WITHOUT WARRANTIES OR CONDITIONS OF ANY KIND, either express or implied.
// See the License for the specific language governing permissions and
// limitations under the License.

package pathgen

import (
	"fmt"
	"strings"

	"github.com/openconfig/ygnmi/ygnmi"
	"github.com/openconfig/ygot/ygen"
)

type gnmiStruct struct {
	PathStructName          string
	GoTypeName              string
	GoStructTypeName        string
	PathBaseTypeName        string
	SingletonTypeName       string
	GoFieldName             string
	SchemaStructPkgAccessor string
	RelPathList             string
	IsState                 bool
	MethodName              string
	IsScalar                bool
	GenerateWildcard        bool
	WildcardTypeName        string
	WildcardSuffix          string
	FakeRootName            string
	AbsPath                 string
	RelPath                 string
	DefiningModuleName      string
	InstantiatingModuleName string
	SpecialConvertFunc      string
	CompressInfo            *CompressionInfo
}

const (
	// TODO(DanG100): pass options into custom generators and remove this.
	fakeRootName = "Root"
)

var packagesSeen = map[string]bool{}

// GNMIGenerator is a plugin generator for generating ygnmi query objects.
// Note: GNMIGenerator requires that PreferOperationalState be true when generating PathStructs.
// TODO(DanG100): pass schema from parent to child.
func GNMIGenerator(pathStructName string, dir *ygen.ParsedDirectory, node *NodeData) (string, error) {
	tmplStruct := &gnmiStruct{
		PathStructName:          pathStructName,
		GoTypeName:              node.GoTypeName,
		GoStructTypeName:        node.SubsumingGoStructName,
		PathBaseTypeName:        ygnmi.PathBaseTypeName,
		GoFieldName:             node.GoFieldName,
		SchemaStructPkgAccessor: "oc.",
		IsState:                 true,
		MethodName:              "State",
		SingletonTypeName:       "SingletonQuery",
		WildcardTypeName:        "WildcardQuery",
		IsScalar:                node.IsScalarField,
		GenerateWildcard:        node.YANGPath != "/", // Do not generate wildcard for the fake root.
		WildcardSuffix:          WildcardSuffix,
		FakeRootName:            fakeRootName,
		CompressInfo:            node.CompressInfo,
	}
	var b strings.Builder
	if node.SubsumingGoStructName == fakeRootName {
		if err := batchTemplate.Execute(&b, tmplStruct); err != nil {
			return "", err
		}
	}
	if !packagesSeen[node.GoPathPackageName] {
		packagesSeen[node.GoPathPackageName] = true
		if err := oncePerPackageTmpl.Execute(&b, struct{}{}); err != nil {
			return "", err
		}
	}

	if node.YANGTypeName == "ieeefloat32" {
		switch node.LocalGoTypeName {
		case "Binary":
			tmplStruct.GoTypeName = "float32"
			tmplStruct.SpecialConvertFunc = "ygot.BinaryToFloat32"
		case "[]Binary":
			tmplStruct.GoTypeName = "[]float32"
			tmplStruct.SpecialConvertFunc = "binarySliceToFloatSlice"
		default:
			return "", fmt.Errorf("ieeefloat32 is expected to be a binary, got %q", node.LocalGoTypeName)
		}
	}

	tmpl := goGNMINonLeafTemplate
	if node.IsLeaf {
		tmpl = goGNMILeafTemplate
		if err := populateTmplForLeaf(dir, node.YANGFieldName, false, tmplStruct); err != nil {
			return "", err
		}
	}

	if err := tmpl.Execute(&b, tmplStruct); err != nil {
		return "", err
	}

	if !generateConfigFunc(dir, node) {
		return b.String(), nil
	}

	tmplStruct.MethodName = "Config"
	tmplStruct.SingletonTypeName = "ConfigQuery"
	tmplStruct.IsState = false
	if node.IsLeaf {
		if err := populateTmplForLeaf(dir, node.YANGFieldName, true, tmplStruct); err != nil {
			return "", err
		}
	}
	if err := tmpl.Execute(&b, tmplStruct); err != nil {
		return "", err
	}

	return b.String(), nil
}

// populateTmplForLeaf adds leaf specific fields to the gnmiStruct template.
func populateTmplForLeaf(dir *ygen.ParsedDirectory, fieldName string, shadow bool, tmplStruct *gnmiStruct) error {
	field, ok := dir.Fields[fieldName]
	if !ok {
		return fmt.Errorf("field %q does not exist in directory %s", fieldName, dir.Path)
	}
	// The longest path is the non-key path. This is the one we want to use
	// since the key is "compressed out".
	relPath := longestPath(field.MappedPaths)
	if shadow {
		relPath = longestPath(field.ShadowMappedPaths)
	}

	tmplStruct.RelPathList = `"` + strings.Join(relPath, `", "`) + `"`
	tmplStruct.AbsPath = field.YANGDetails.SchemaPath
	if shadow {
		tmplStruct.AbsPath = field.YANGDetails.ShadowSchemaPath
	}
	tmplStruct.RelPath = strings.Join(relPath, `/`)
	tmplStruct.InstantiatingModuleName = field.YANGDetails.BelongingModule
	tmplStruct.DefiningModuleName = field.YANGDetails.DefiningModule
	return nil
}

// generateConfigFunc determines if a node should have a .Config() method.
// For leaves, it checks if the directory has a shadow-path field.
// For non-leaves, it checks if the directory or any of its descendants are config nodes.
func generateConfigFunc(dir *ygen.ParsedDirectory, node *NodeData) bool {
	if node.IsLeaf {
		field, ok := dir.Fields[node.YANGFieldName]
		return ok && len(field.ShadowMappedPaths) > 0
	}
	return !dir.ConfigFalse
}

var (
	goGNMILeafTemplate = mustTemplate("leaf-gnmi", `
// {{ .MethodName }} returns a Query that can be used in gNMI operations.
// 	Defining module:      "{{ .DefiningModuleName }}"
// 	Instantiating module: "{{ .InstantiatingModuleName }}"
// 	Path from parent:     "{{ .RelPath }}"
// 	Path from root:       "{{ .AbsPath }}"
func (n *{{ .PathStructName }}) {{ .MethodName }}() ygnmi.{{ .SingletonTypeName }}[{{ .GoTypeName }}] {
	return ygnmi.New{{ .SingletonTypeName }}[{{ .GoTypeName }}](
		"{{ .GoStructTypeName }}",
		{{ .IsState }},
		true,
		{{ .IsScalar }},
		ygnmi.New{{ .PathBaseTypeName }}(
			[]string{ {{- .RelPathList -}} },
			nil,
			n.parent,
		),
		func(gs ygot.ValidatedGoStruct) ({{ .GoTypeName }}, bool) { 
			ret := gs.(*{{ .SchemaStructPkgAccessor }}{{ .GoStructTypeName }}).{{ .GoFieldName }}
			{{- if .IsScalar }}
			if ret == nil {
				var zero {{ .GoTypeName }}
				return zero, false
			}
			return *ret, true
			{{- else }}
			{{- if .SpecialConvertFunc }}
			return {{ .SpecialConvertFunc }}(ret), !reflect.ValueOf(ret).IsZero()
			{{- else}}
			return ret, !reflect.ValueOf(ret).IsZero()
			{{- end }}
			{{- end}}
		},
		func() ygot.ValidatedGoStruct { return new({{ .SchemaStructPkgAccessor }}{{ .GoStructTypeName }}) },
		func() *ytypes.Schema {
			return &ytypes.Schema{
				Root:       &{{ .SchemaStructPkgAccessor }}{{ .FakeRootName }}{},
				SchemaTree: {{ .SchemaStructPkgAccessor }}SchemaTree,
				Unmarshal:  {{ .SchemaStructPkgAccessor }}Unmarshal,
			}
		},
		nil,
	)
}

{{- if .GenerateWildcard }}

// {{ .MethodName }} returns a Query that can be used in gNMI operations.
// 	Defining module:      "{{ .DefiningModuleName }}"
// 	Instantiating module: "{{ .InstantiatingModuleName }}"
// 	Path from parent:     "{{ .RelPath }}"
// 	Path from root:       "{{ .AbsPath }}"
func (n *{{ .PathStructName }}{{ .WildcardSuffix }}) {{ .MethodName }}() ygnmi.{{ .WildcardTypeName }}[{{ .GoTypeName }}] {
	return ygnmi.New{{ .WildcardTypeName }}[{{ .GoTypeName }}](
		"{{ .GoStructTypeName }}",
		{{ .IsState }},
		true,
		{{ .IsScalar }},
		ygnmi.New{{ .PathBaseTypeName }}(
			[]string{ {{- .RelPathList -}} },
			nil,
			n.parent,
		),
		func(gs ygot.ValidatedGoStruct) ({{ .GoTypeName }}, bool) { 
			ret := gs.(*{{ .SchemaStructPkgAccessor }}{{ .GoStructTypeName }}).{{ .GoFieldName }}
			{{- if .IsScalar }}
			if ret == nil {
				var zero {{ .GoTypeName }}
				return zero, false
			}
			return *ret, true
			{{- else }}
			{{- if .SpecialConvertFunc }}
			return {{ .SpecialConvertFunc }}(ret), !reflect.ValueOf(ret).IsZero()
			{{- else}}
			return ret, !reflect.ValueOf(ret).IsZero()
			{{- end }}
			{{- end}}
		},
		func() ygot.ValidatedGoStruct { return new({{ .SchemaStructPkgAccessor }}{{ .GoStructTypeName }}) },
		func() *ytypes.Schema {
			return &ytypes.Schema{
				Root:       &{{ .SchemaStructPkgAccessor }}{{ .FakeRootName }}{},
				SchemaTree: {{ .SchemaStructPkgAccessor }}SchemaTree,
				Unmarshal:  {{ .SchemaStructPkgAccessor }}Unmarshal,
			}
		},
	)
}
{{- end }}
`)

	goGNMINonLeafTemplate = mustTemplate("non-leaf-gnmi", `
// {{ .MethodName }} returns a Query that can be used in gNMI operations.
func (n *{{ .PathStructName }}) {{ .MethodName }}() ygnmi.{{ .SingletonTypeName }}[{{ .GoTypeName }}] {
	return ygnmi.New{{ .SingletonTypeName }}[{{ .GoTypeName }}](
		"{{ .GoStructTypeName }}",
		{{ .IsState }},
		false,
		false,
		n,
		{{- if .CompressInfo }}
		func(gs ygot.ValidatedGoStruct) ({{ .GoTypeName }}, bool) { 
			ret := gs.(*{{ .SchemaStructPkgAccessor }}{{ .GoStructTypeName }}).{{ .GoFieldName }}
			return ret, ret != nil
		},
		func() ygot.ValidatedGoStruct { return new({{ .SchemaStructPkgAccessor }}{{ .GoStructTypeName }}) },
		{{- else }}
		nil,
		nil,
		{{- end }}
		nil,
		nil,
		func() *ytypes.Schema {
			return &ytypes.Schema{
				Root:       &{{ .SchemaStructPkgAccessor }}{{ .FakeRootName }}{},
				SchemaTree: {{ .SchemaStructPkgAccessor }}SchemaTree,
				Unmarshal:  {{ .SchemaStructPkgAccessor }}Unmarshal,
			}
		},
<<<<<<< HEAD
		{{- if .CompressInfo }}
		&ygnmi.CompressionInfo{
			PreRelPath: []string{ {{- .CompressInfo.PreRelPathList -}} },
			PostRelPath: []string{ {{- .CompressInfo.PostRelPathList -}} },
		},
		{{- else }}
		nil,
		{{- end }}
=======
		nil,
>>>>>>> e1796b11
	)
}

{{- if .GenerateWildcard }}

// {{ .MethodName }} returns a Query that can be used in gNMI operations.
func (n *{{ .PathStructName }}{{ .WildcardSuffix }}) {{ .MethodName }}() ygnmi.{{ .WildcardTypeName }}[{{ .GoTypeName }}] {
	return ygnmi.New{{ .WildcardTypeName }}[{{ .GoTypeName }}](
		"{{ .GoStructTypeName }}",
		{{ .IsState }},
		false,
		false,
		n,
<<<<<<< HEAD
		{{- if .CompressInfo }}
		func(gs ygot.ValidatedGoStruct) ({{ .GoTypeName }}, bool) { 
			ret := gs.(*{{ .SchemaStructPkgAccessor }}{{ .GoStructTypeName }}).{{ .GoFieldName }}
			return ret, ret != nil
		},
		func() ygot.ValidatedGoStruct { return new({{ .SchemaStructPkgAccessor }}{{ .GoStructTypeName }}) },
		{{- else }}
		nil,
		nil,
		{{- end }}
=======
		nil,
		nil,
>>>>>>> e1796b11
		func() *ytypes.Schema {
			return &ytypes.Schema{
				Root:       &{{ .SchemaStructPkgAccessor }}{{ .FakeRootName }}{},
				SchemaTree: {{ .SchemaStructPkgAccessor }}SchemaTree,
				Unmarshal:  {{ .SchemaStructPkgAccessor }}Unmarshal,
			}
		},
		{{- if .CompressInfo }}
		&ygnmi.CompressionInfo{
			PreRelPath: []string{ {{- .CompressInfo.PreRelPathList -}} },
			PostRelPath: []string{ {{- .CompressInfo.PostRelPathList -}} },
		},
		{{- else }}
		nil,
		{{- end }}
	)
}
{{- end }}
`)

	batchTemplate = mustTemplate("batch", `
// Batch contains a collection of paths.
// Calling State() or Config() on the batch returns a query
// that can use to Lookup, Watch, etc on multiple paths at once.
type Batch struct {
    paths []ygnmi.PathStruct
}

// AddPaths adds the paths to the batch.
func (b *Batch) AddPaths(paths ...ygnmi.PathStruct) *Batch {
    b.paths = append(b.paths, paths...)
    return b
}

// State returns a Query that can be used in gNMI operations.
// The returned query is immutable, adding paths does not modify existing queries.
func (b *Batch) State() ygnmi.{{ .SingletonTypeName }}[{{ .GoTypeName }}] {
	queryPaths := make([]ygnmi.PathStruct, len(b.paths))
	copy(queryPaths, b.paths)
<<<<<<< HEAD
    return ygnmi.NewNonLeaf{{ .SingletonTypeName }}[{{ .GoTypeName }}](
        "{{ .GoStructTypeName }}",
        true,
        ygnmi.NewDeviceRootBase(),
	nil,
	nil,
        queryPaths,
	func() *ytypes.Schema {
		return &ytypes.Schema{
			Root:       &{{ .SchemaStructPkgAccessor }}{{ .FakeRootName }}{},
			SchemaTree: {{ .SchemaStructPkgAccessor }}SchemaTree,
			Unmarshal:  {{ .SchemaStructPkgAccessor }}Unmarshal,
		}
	},
	nil,
    )
=======
	return ygnmi.New{{ .SingletonTypeName }}[{{ .GoTypeName }}](
		"{{ .GoStructTypeName }}",
		true,
		false,
		false,
		ygnmi.NewDeviceRootBase(),
		nil,
		nil,
		func() *ytypes.Schema {
			return &ytypes.Schema{
				Root:       &{{ .SchemaStructPkgAccessor }}{{ .FakeRootName }}{},
				SchemaTree: {{ .SchemaStructPkgAccessor }}SchemaTree,
				Unmarshal:  {{ .SchemaStructPkgAccessor }}Unmarshal,
			}
		},
		queryPaths,
	)
>>>>>>> e1796b11
}

// Config returns a Query that can be used in gNMI operations.
// The returned query is immutable, adding paths does not modify existing queries.
func (b *Batch) Config() ygnmi.{{ .SingletonTypeName }}[*oc.Root] {
	queryPaths := make([]ygnmi.PathStruct, len(b.paths))
	copy(queryPaths, b.paths)
<<<<<<< HEAD
    return ygnmi.NewNonLeaf{{ .SingletonTypeName }}[*oc.Root](
        "{{ .GoStructTypeName }}",
        false,
        ygnmi.NewDeviceRootBase(),
	nil,
	nil,
        queryPaths,
	func() *ytypes.Schema {
		return &ytypes.Schema{
			Root:       &{{ .SchemaStructPkgAccessor }}{{ .FakeRootName }}{},
			SchemaTree: {{ .SchemaStructPkgAccessor }}SchemaTree,
			Unmarshal:  {{ .SchemaStructPkgAccessor }}Unmarshal,
		}
	},
	nil,
    )
=======
	return ygnmi.New{{ .SingletonTypeName }}[*oc.Root](
		"{{ .GoStructTypeName }}",
		false,
		false,
		false,
		ygnmi.NewDeviceRootBase(),
		nil,
		nil,
		func() *ytypes.Schema {
			return &ytypes.Schema{
				Root:       &{{ .SchemaStructPkgAccessor }}{{ .FakeRootName }}{},
				SchemaTree: {{ .SchemaStructPkgAccessor }}SchemaTree,
				Unmarshal:  {{ .SchemaStructPkgAccessor }}Unmarshal,
			}
		},
		queryPaths,
	)
>>>>>>> e1796b11
}
`)

	oncePerPackageTmpl = mustTemplate("once-per-package", `
func binarySliceToFloatSlice(in []oc.Binary) []float32 {
	converted := make([]float32, 0, len(in))
	for _, binary := range in {
		converted = append(converted, ygot.BinaryToFloat32(binary))
	}
	return converted
}
`)
)<|MERGE_RESOLUTION|>--- conflicted
+++ resolved
@@ -209,6 +209,7 @@
 			}
 		},
 		nil,
+		nil,
 	)
 }
 
@@ -254,6 +255,7 @@
 				Unmarshal:  {{ .SchemaStructPkgAccessor }}Unmarshal,
 			}
 		},
+		nil,
 	)
 }
 {{- end }}
@@ -278,16 +280,14 @@
 		nil,
 		nil,
 		{{- end }}
-		nil,
-		nil,
-		func() *ytypes.Schema {
-			return &ytypes.Schema{
-				Root:       &{{ .SchemaStructPkgAccessor }}{{ .FakeRootName }}{},
-				SchemaTree: {{ .SchemaStructPkgAccessor }}SchemaTree,
-				Unmarshal:  {{ .SchemaStructPkgAccessor }}Unmarshal,
-			}
-		},
-<<<<<<< HEAD
+		func() *ytypes.Schema {
+			return &ytypes.Schema{
+				Root:       &{{ .SchemaStructPkgAccessor }}{{ .FakeRootName }}{},
+				SchemaTree: {{ .SchemaStructPkgAccessor }}SchemaTree,
+				Unmarshal:  {{ .SchemaStructPkgAccessor }}Unmarshal,
+			}
+		},
+		nil,
 		{{- if .CompressInfo }}
 		&ygnmi.CompressionInfo{
 			PreRelPath: []string{ {{- .CompressInfo.PreRelPathList -}} },
@@ -296,9 +296,6 @@
 		{{- else }}
 		nil,
 		{{- end }}
-=======
-		nil,
->>>>>>> e1796b11
 	)
 }
 
@@ -312,7 +309,6 @@
 		false,
 		false,
 		n,
-<<<<<<< HEAD
 		{{- if .CompressInfo }}
 		func(gs ygot.ValidatedGoStruct) ({{ .GoTypeName }}, bool) { 
 			ret := gs.(*{{ .SchemaStructPkgAccessor }}{{ .GoStructTypeName }}).{{ .GoFieldName }}
@@ -323,10 +319,6 @@
 		nil,
 		nil,
 		{{- end }}
-=======
-		nil,
-		nil,
->>>>>>> e1796b11
 		func() *ytypes.Schema {
 			return &ytypes.Schema{
 				Root:       &{{ .SchemaStructPkgAccessor }}{{ .FakeRootName }}{},
@@ -366,24 +358,6 @@
 func (b *Batch) State() ygnmi.{{ .SingletonTypeName }}[{{ .GoTypeName }}] {
 	queryPaths := make([]ygnmi.PathStruct, len(b.paths))
 	copy(queryPaths, b.paths)
-<<<<<<< HEAD
-    return ygnmi.NewNonLeaf{{ .SingletonTypeName }}[{{ .GoTypeName }}](
-        "{{ .GoStructTypeName }}",
-        true,
-        ygnmi.NewDeviceRootBase(),
-	nil,
-	nil,
-        queryPaths,
-	func() *ytypes.Schema {
-		return &ytypes.Schema{
-			Root:       &{{ .SchemaStructPkgAccessor }}{{ .FakeRootName }}{},
-			SchemaTree: {{ .SchemaStructPkgAccessor }}SchemaTree,
-			Unmarshal:  {{ .SchemaStructPkgAccessor }}Unmarshal,
-		}
-	},
-	nil,
-    )
-=======
 	return ygnmi.New{{ .SingletonTypeName }}[{{ .GoTypeName }}](
 		"{{ .GoStructTypeName }}",
 		true,
@@ -400,8 +374,8 @@
 			}
 		},
 		queryPaths,
-	)
->>>>>>> e1796b11
+		nil,
+	)
 }
 
 // Config returns a Query that can be used in gNMI operations.
@@ -409,24 +383,6 @@
 func (b *Batch) Config() ygnmi.{{ .SingletonTypeName }}[*oc.Root] {
 	queryPaths := make([]ygnmi.PathStruct, len(b.paths))
 	copy(queryPaths, b.paths)
-<<<<<<< HEAD
-    return ygnmi.NewNonLeaf{{ .SingletonTypeName }}[*oc.Root](
-        "{{ .GoStructTypeName }}",
-        false,
-        ygnmi.NewDeviceRootBase(),
-	nil,
-	nil,
-        queryPaths,
-	func() *ytypes.Schema {
-		return &ytypes.Schema{
-			Root:       &{{ .SchemaStructPkgAccessor }}{{ .FakeRootName }}{},
-			SchemaTree: {{ .SchemaStructPkgAccessor }}SchemaTree,
-			Unmarshal:  {{ .SchemaStructPkgAccessor }}Unmarshal,
-		}
-	},
-	nil,
-    )
-=======
 	return ygnmi.New{{ .SingletonTypeName }}[*oc.Root](
 		"{{ .GoStructTypeName }}",
 		false,
@@ -443,8 +399,8 @@
 			}
 		},
 		queryPaths,
-	)
->>>>>>> e1796b11
+		nil,
+	)
 }
 `)
 
